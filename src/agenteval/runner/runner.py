--- conflicted
+++ resolved
@@ -1,10 +1,7 @@
 import concurrent.futures
 import logging
-<<<<<<< HEAD
 import os
-=======
 import time
->>>>>>> 36061a05
 from typing import Optional
 
 from rich.progress import Progress
@@ -52,41 +49,25 @@
                     except Exception as e:
                         raise e
 
-<<<<<<< HEAD
-        self._log_test_result()
-        self._log_pass_fail_count()
-        summary_path = create_markdown_summary(
+        self._log_run_end()
+
+        create_markdown_summary(
             self.work_dir, self.plan.tests, list(self.results.values())
         )
-        logger.info(f"Summary available at {summary_path}")
-=======
-        self._log_run_end()
-
-        create_markdown_summary(self.plan.tests, list(self.results.values()))
->>>>>>> 36061a05
 
         return self.num_failed
 
     def run_test(self, test):
-<<<<<<< HEAD
-        try:
-            target = self.plan.create_target()
-            evaluator = self.plan.create_evaluator(
-                test=test,
-                target=target,
-                work_dir=self.work_dir,
-            )
-=======
         target = self.plan.create_target()
         evaluator = self.plan.create_evaluator(
             test=test,
             target=target,
+            work_dir=self.work_dir,
         )
 
         result = evaluator.run()
         if result.success is False:
             self.num_failed += 1
->>>>>>> 36061a05
 
         self.progress.update(self.tracker, advance=1)
         self.results[test.name] = result

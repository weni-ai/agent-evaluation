import logging
import os

from agenteval import jinja_env
from agenteval.test import Test
from agenteval.test_result import TestResult

logger = logging.getLogger(__name__)

_TEMPLATE_ROOT = "summary"
_TEMPLATE_FILE_NAME = "agenteval_summary.md.j2"

<<<<<<< HEAD
def create_markdown_summary(
    work_dir: str, tests: list[Test], test_results: list[TestResult]
) -> str:
    template = jinja_env.get_template(_MARKDOWN_SUMMARY_TEMPLATE_PATH)

    summary_path = os.path.join(
        work_dir, os.path.splitext(_MARKDOWN_SUMMARY_TEMPLATE_PATH)[0]
    )
=======

def create_markdown_summary(tests: list[Test], test_results: list[TestResult]):
    template = jinja_env.get_template(os.path.join(_TEMPLATE_ROOT, _TEMPLATE_FILE_NAME))

    cwd = os.getcwd()
    summary_path = os.path.join(cwd, os.path.splitext(_TEMPLATE_FILE_NAME)[0])
>>>>>>> 36061a05

    rendered = template.render(tests=tests, results=test_results, zip=zip)

    with open(summary_path, "w+") as f:
        f.write(rendered)

    logger.info(f"Summary available at {summary_path}")<|MERGE_RESOLUTION|>--- conflicted
+++ resolved
@@ -10,23 +10,13 @@
 _TEMPLATE_ROOT = "summary"
 _TEMPLATE_FILE_NAME = "agenteval_summary.md.j2"
 
-<<<<<<< HEAD
+
 def create_markdown_summary(
     work_dir: str, tests: list[Test], test_results: list[TestResult]
-) -> str:
-    template = jinja_env.get_template(_MARKDOWN_SUMMARY_TEMPLATE_PATH)
-
-    summary_path = os.path.join(
-        work_dir, os.path.splitext(_MARKDOWN_SUMMARY_TEMPLATE_PATH)[0]
-    )
-=======
-
-def create_markdown_summary(tests: list[Test], test_results: list[TestResult]):
+):
     template = jinja_env.get_template(os.path.join(_TEMPLATE_ROOT, _TEMPLATE_FILE_NAME))
 
-    cwd = os.getcwd()
-    summary_path = os.path.join(cwd, os.path.splitext(_TEMPLATE_FILE_NAME)[0])
->>>>>>> 36061a05
+    summary_path = os.path.join(work_dir, os.path.splitext(_TEMPLATE_FILE_NAME)[0])
 
     rendered = template.render(tests=tests, results=test_results, zip=zip)
 
